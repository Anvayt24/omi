import 'dart:async';
import 'dart:io';
import 'dart:math';

import 'package:flutter/material.dart';
import 'package:instabug_flutter/instabug_flutter.dart';
import 'package:internet_connection_checker_plus/internet_connection_checker_plus.dart';
import 'package:web_socket_channel/io.dart';
import 'package:web_socket_channel/status.dart' as socket_channel_status;
import 'package:web_socket_channel/web_socket_channel.dart';
import 'package:omi/backend/http/shared.dart';
import 'package:omi/utils/logger.dart';

enum PureSocketStatus { notConnected, connecting, connected, disconnected }

abstract class IPureSocketListener {
  void onConnected();
  void onMessage(dynamic message);
  void onClosed();
  void onError(Object err, StackTrace trace);

  void onInternetConnectionFailed() {}

  void onMaxRetriesReach() {}
}

abstract class IPureSocket {
  Future<bool> connect();
  Future disconnect();
  void send(dynamic message);

  void onInternetSatusChanged(InternetStatus status);

  void onMessage(dynamic message);
  void onConnected();
  void onClosed();
  void onError(Object err, StackTrace trace);
}

class PureSocketMessage {
  String? raw;
}

class PureCore {
  late InternetConnection internetConnection;

  factory PureCore() => _instance;

  /// The singleton instance of [PureCore].
  static final _instance = PureCore.createInstance();

  PureCore.createInstance() {
    internetConnection = InternetConnection.createInstance(
      useDefaultOptions: false,
      customCheckOptions: [
        InternetCheckOption(
          uri: Uri.parse('https://one.one.one.one'),
          timeout: const Duration(seconds: 12),
        ),
        InternetCheckOption(
          uri: Uri.parse('https://icanhazip.com/'),
          timeout: const Duration(seconds: 12),
        ),
        InternetCheckOption(
          uri: Uri.parse('https://jsonplaceholder.typicode.com/todos/1'),
          timeout: const Duration(seconds: 12),
        ),
        InternetCheckOption(
          uri: Uri.parse('https://reqres.in/api/users/1'),
          timeout: const Duration(seconds: 12),
        ),
      ],
    );
  }
}

class PureSocket implements IPureSocket {
  StreamSubscription<InternetStatus>? _internetStatusListener;
  InternetStatus? _internetStatus;
  Timer? _internetLostDelayTimer;

  WebSocketChannel? _channel;
  WebSocketChannel get channel {
    if (_channel == null) {
      throw Exception('Socket is not connected');
    }
    return _channel!;
  }

  PureSocketStatus _status = PureSocketStatus.notConnected;
  PureSocketStatus get status => _status;

  IPureSocketListener? _listener;

  int _retries = 0;

  String url;

  PureSocket(this.url) {
    Logger.debug('🔌 Socket initializing for URL: $url');
    _internetStatusListener = PureCore().internetConnection.onStatusChange.listen((InternetStatus status) {
      onInternetSatusChanged(status);
    });
  }

  void setListener(IPureSocketListener listener) {
    _listener = listener;
  }

  @override
  Future<bool> connect() async {
    return await _connect();
  }

  Future<bool> _connect() async {
<<<<<<< HEAD
    if (_status == PureSocketStatus.connected || _status == PureSocketStatus.connecting) {
      Logger.debug('🔌 Socket already connected or connecting to: $url');
      return true;
=======
    if (_status == PureSocketStatus.connecting || _status == PureSocketStatus.connected) {
      return false;
    }

    debugPrint("request wss ${url}");
    _channel = IOWebSocketChannel.connect(
      url,
      headers: {
        'Authorization': await getAuthHeader(),
      },
      pingInterval: const Duration(seconds: 20),
      connectTimeout: const Duration(seconds: 10),
    );
    if (_channel?.ready == null) {
      return false;
>>>>>>> bc99696a
    }

    Logger.debug('🔌 Socket attempting to connect to: $url');
    _status = PureSocketStatus.connecting;

    try {
<<<<<<< HEAD
      Map<String, String> headers = {};
      String tokenString = await getAuthHeader();
      headers['Authorization'] = tokenString;

      _channel = IOWebSocketChannel.connect(
        Uri.parse(url),
        headers: headers,
      );

      _channel!.stream.listen(
        (data) => onMessage(data),
        onDone: onClosed,
        onError: onError,
        cancelOnError: true,
      );

      _status = PureSocketStatus.connected;
      onConnected();
      _retries = 0;
      Logger.debug('🔌 Socket successfully connected to: $url');
      return true;
    } catch (e, trace) {
      Logger.debug('🔌 Socket connection failed to: $url - error: $e');
      onError(e, trace);
=======
      await channel.ready;
    } on TimeoutException catch (e) {
      err = e;
    } on SocketException catch (e) {
      err = e;
    } on WebSocketChannelException catch (e) {
      err = e;
    }
    if (err != null) {
      print("Error: $err");
      _status = PureSocketStatus.notConnected;
>>>>>>> bc99696a
      return false;
    }
  }

  @override
  Future disconnect() async {
    Logger.debug('🔌 Socket disconnecting from: $url');
    try {
      await _channel?.sink.close(socket_channel_status.normalClosure);
      _status = PureSocketStatus.disconnected;
    } catch (e, trace) {
      debugPrint('Error closing socket: $e');
      CrashReporting.reportHandledCrash(e, trace);
    }
    return;
  }

  Future _cleanUp() async {
    _internetLostDelayTimer?.cancel();
    _internetStatusListener?.cancel();
  }

  Future stop() async {
    await disconnect();
    await _cleanUp();
  }

  @override
  void onClosed() {
    _status = PureSocketStatus.disconnected;
    debugPrint("Socket closed");
    _listener?.onClosed();
  }

  @override
  void onError(Object err, StackTrace trace) {
    _status = PureSocketStatus.disconnected;
    print("Error: ${err}");
    debugPrintStack(stackTrace: trace);

    _listener?.onError(err, trace);

    CrashReporting.reportHandledCrash(err, trace, level: NonFatalExceptionLevel.error);
  }

  @override
  void onMessage(dynamic message) {
    // Special handling for ping messages
    if (message == "ping") {
      Logger.debug("🔌 Socket received ping message, responding with pong");
      try {
        // Send pong response (RFC 6455 compliant frame)
        channel.sink.add([0x8A, 0x00]);
        return;
      } catch (e, trace) {
        debugPrint('Failed to send pong response: $e');
        CrashReporting.reportHandledCrash(e, trace);
      }
    }

    debugPrint("[Socket] Message $message");
    _listener?.onMessage(message);
  }

  @override
  void onConnected() {
    _listener?.onConnected();
  }

  @override
  void send(dynamic message) {
    try {
      channel.sink.add(message);
    } catch (e, trace) {
      debugPrint('Failed to send message: $e');
      CrashReporting.reportHandledCrash(e, trace);
    }
  }

  void _reconnect() async {
    debugPrint("[Socket] reconnect...${_retries + 1}...");
    const int initialBackoffTimeMs = 1000; // 1 second
    const double multiplier = 1.5;
    const int maxRetries = 8;

    if (_status == PureSocketStatus.connecting || _status == PureSocketStatus.connected) {
      debugPrint("[Socket] Can not reconnect, because socket is $_status");
      return;
    }

    await _cleanUp();

    var ok = await _connect();
    if (ok) {
      return;
    }

    // retry
    int waitInMilliseconds = pow(multiplier, _retries).toInt() * initialBackoffTimeMs;
    await Future.delayed(Duration(milliseconds: waitInMilliseconds));
    _retries++;
    if (_retries > maxRetries) {
      debugPrint("[Socket] Reach max retries $maxRetries");
      _listener?.onMaxRetriesReach();
      return;
    }
    _reconnect();
  }

  @override
  void onInternetSatusChanged(InternetStatus status) {
    debugPrint("[Socket] Internet connection changed $status socket $_status");
    _internetStatus = status;
    switch (status) {
      case InternetStatus.connected:
        if (_status == PureSocketStatus.connected || _status == PureSocketStatus.connecting) {
          return;
        }
        _reconnect();
        break;
      case InternetStatus.disconnected:
        var that = this;
        _internetLostDelayTimer?.cancel();
        _internetLostDelayTimer = Timer(const Duration(seconds: 60), () async {
          if (_internetStatus != InternetStatus.disconnected) {
            return;
          }

          await that.disconnect();
          _listener?.onInternetConnectionFailed();
        });

        break;
    }
  }
}<|MERGE_RESOLUTION|>--- conflicted
+++ resolved
@@ -113,11 +113,6 @@
   }
 
   Future<bool> _connect() async {
-<<<<<<< HEAD
-    if (_status == PureSocketStatus.connected || _status == PureSocketStatus.connecting) {
-      Logger.debug('🔌 Socket already connected or connecting to: $url');
-      return true;
-=======
     if (_status == PureSocketStatus.connecting || _status == PureSocketStatus.connected) {
       return false;
     }
@@ -133,39 +128,11 @@
     );
     if (_channel?.ready == null) {
       return false;
->>>>>>> bc99696a
-    }
-
-    Logger.debug('🔌 Socket attempting to connect to: $url');
+    }
+
     _status = PureSocketStatus.connecting;
-
+    dynamic err;
     try {
-<<<<<<< HEAD
-      Map<String, String> headers = {};
-      String tokenString = await getAuthHeader();
-      headers['Authorization'] = tokenString;
-
-      _channel = IOWebSocketChannel.connect(
-        Uri.parse(url),
-        headers: headers,
-      );
-
-      _channel!.stream.listen(
-        (data) => onMessage(data),
-        onDone: onClosed,
-        onError: onError,
-        cancelOnError: true,
-      );
-
-      _status = PureSocketStatus.connected;
-      onConnected();
-      _retries = 0;
-      Logger.debug('🔌 Socket successfully connected to: $url');
-      return true;
-    } catch (e, trace) {
-      Logger.debug('🔌 Socket connection failed to: $url - error: $e');
-      onError(e, trace);
-=======
       await channel.ready;
     } on TimeoutException catch (e) {
       err = e;
@@ -177,7 +144,6 @@
     if (err != null) {
       print("Error: $err");
       _status = PureSocketStatus.notConnected;
->>>>>>> bc99696a
       return false;
     }
   }
