import 'dart:io';

import 'package:collection/collection.dart';
import 'package:file_picker/file_picker.dart';
import 'package:flutter/foundation.dart';
<<<<<<< HEAD
import 'package:flutter/material.dart';
=======
>>>>>>> 882e6c68
import 'package:flutter/services.dart';
import 'package:omi/backend/http/api/messages.dart';
import 'package:omi/backend/http/api/users.dart';
import 'package:omi/backend/preferences.dart';
import 'package:omi/backend/schema/app.dart';
import 'package:omi/backend/schema/bt_device/bt_device.dart';
import 'package:omi/backend/schema/message.dart';
import 'package:omi/providers/app_provider.dart';
import 'package:omi/utils/alerts/app_snackbar.dart';
import 'package:image_picker/image_picker.dart';
import 'package:omi/utils/file.dart';
import 'package:omi/utils/analytics/mixpanel.dart';
import 'package:omi/utils/platform/platform_service.dart';
import 'package:uuid/uuid.dart';

class MessageProvider extends ChangeNotifier {
  AppProvider? appProvider;
  List<ServerMessage> messages = [];
  bool _isNextMessageFromVoice = false;

  bool isLoadingMessages = false;
  bool hasCachedMessages = false;
  bool isClearingChat = false;
  bool showTypingIndicator = false;
  bool sendingMessage = false;

  String firstTimeLoadingText = '';

  List<File> selectedFiles = [];
  List<String> selectedFileTypes = [];
  List<MessageFile> uploadedFiles = [];
  bool isUploadingFiles = false;
  Map<String, bool> uploadingFiles = {};

  void updateAppProvider(AppProvider p) {
    appProvider = p;
  }

  void setNextMessageOriginIsVoice(bool isVoice) {
    _isNextMessageFromVoice = isVoice;
  }

  void setIsUploadingFiles() {
    if (uploadingFiles.values.contains(true)) {
      isUploadingFiles = true;
    } else {
      isUploadingFiles = false;
    }
    notifyListeners();
  }

  void setMultiUploadingFileStatus(List<String> ids, bool value) {
    for (var id in ids) {
      uploadingFiles[id] = value;
    }
    setIsUploadingFiles();
    notifyListeners();
  }

  bool isFileUploading(String id) {
    return uploadingFiles[id] ?? false;
  }

  void setHasCachedMessages(bool value) {
    hasCachedMessages = value;
    notifyListeners();
  }

  void setSendingMessage(bool value) {
    sendingMessage = value;
    notifyListeners();
  }

  void setShowTypingIndicator(bool value) {
    showTypingIndicator = value;
    notifyListeners();
  }

  void setClearingChat(bool value) {
    isClearingChat = value;
    notifyListeners();
  }

  void setLoadingMessages(bool value) {
    isLoadingMessages = value;
    notifyListeners();
  }

  void captureImage() async {
    if (PlatformService.isDesktop) {
      AppSnackbar.showSnackbarError('Camera capture is not available on this platform');
      return;
    }

    try {
      var res = await ImagePicker().pickImage(source: ImageSource.camera);
      if (res != null) {
        selectedFiles.add(File(res.path));
        selectedFileTypes.add('image');
        var index = selectedFiles.length - 1;
        await uploadFiles([selectedFiles[index]], appProvider?.selectedChatAppId);
        notifyListeners();
      }
    } on PlatformException catch (e) {
      if (e.code == 'camera_access_denied') {
        AppSnackbar.showSnackbarError('Camera permission denied. Please allow access to camera');
      } else {
        AppSnackbar.showSnackbarError('Error accessing camera: ${e.message ?? e.code}');
      }
    } catch (e) {
      AppSnackbar.showSnackbarError('Error taking photo. Please try again.');
    }
  }

  void selectImage() async {
    if (selectedFiles.length >= 4) {
      AppSnackbar.showSnackbarError('You can only select up to 4 images');
      return;
    }

    try {
      List<File> files = [];

      if (PlatformService.isDesktop) {
        try {
          FilePickerResult? result = await FilePicker.platform.pickFiles(
            type: FileType.custom,
            allowedExtensions: ['jpg', 'jpeg', 'png', 'gif', 'bmp', 'webp'],
            allowMultiple: true,
            dialogTitle: 'Select image files',
            withData: false,
            withReadStream: false,
          );

          if (result != null && result.files.isNotEmpty) {
            for (var file in result.files) {
              if (file.path != null && files.length < (4 - selectedFiles.length)) {
                files.add(File(file.path!));
              }
            }
          } else {
            return;
          }
        } on PlatformException catch (e) {
          AppSnackbar.showSnackbarError('Error opening file picker: ${e.message}');
          return;
        } catch (e) {
          debugPrint('FilePicker general error: $e');
          AppSnackbar.showSnackbarError('Error selecting images: $e');
          return;
        }
      } else {
        List res = [];
        if (4 - selectedFiles.length == 1) {
          var image = await ImagePicker().pickImage(source: ImageSource.gallery);
          if (image != null) {
            res = [image];
          }
        } else {
          res = await ImagePicker().pickMultiImage(limit: 4 - selectedFiles.length);
        }

        for (var r in res) {
          files.add(File(r.path));
        }
      }

      if (files.isNotEmpty) {
        selectedFiles.addAll(files);
        selectedFileTypes.addAll(files.map((e) => 'image'));
        await uploadFiles(files, appProvider?.selectedChatAppId);
      }
      notifyListeners();
    } on PlatformException catch (e) {
      debugPrint('🖼️ PlatformException during image picking: ${e.code} - ${e.message}');
      if (e.code == 'photo_access_denied') {
        AppSnackbar.showSnackbarError('Photos permission denied. Please allow access to photos to select images');
      } else {
        AppSnackbar.showSnackbarError('Error selecting images: ${e.message ?? e.code}');
      }
    } catch (e) {
      debugPrint('🖼️ General exception during image picking: $e');
      AppSnackbar.showSnackbarError('Error selecting images. Please try again.');
    }
  }

  void selectFile() async {
<<<<<<< HEAD
    var res = await FilePicker.platform.pickFiles(type: FileType.custom, allowMultiple: true, allowedExtensions: ['jpeg', 'md', 'pdf', 'gif', 'doc', 'png', 'pptx', 'txt', 'xlsx', 'webp']);
    if (res != null) {
      List<File> files = [];
      for (var r in res.files) {
        files.add(File(r.path!));
      }
      if (files.isNotEmpty) {
        selectedFiles.addAll(files);
        selectedFileTypes.addAll(res.files.map((e) => 'file'));
        await uploadFiles(files, appProvider?.selectedChatAppId);
      }
=======
    if (selectedFiles.length >= 4) {
      AppSnackbar.showSnackbarError('You can only select up to 4 files');
      return;
    }

    try {
      var res = await FilePicker.platform.pickFiles(
        type: FileType.custom,
        allowMultiple: true,
        allowedExtensions: ['jpeg', 'md', 'pdf', 'gif', 'doc', 'png', 'pptx', 'txt', 'xlsx', 'webp'],
        dialogTitle: 'Select files',
        withData: false,
        withReadStream: false,
      );

      if (res != null && res.files.isNotEmpty) {
        List<File> files = [];
        for (var r in res.files) {
          if (r.path != null && files.length < (4 - selectedFiles.length)) {
            files.add(File(r.path!));
          }
        }
>>>>>>> 882e6c68

        if (files.isNotEmpty) {
          selectedFiles.addAll(files);
          selectedFileTypes.addAll(files.map((e) => 'file'));
          await uploadFiles(files, appProvider?.selectedChatAppId);
        }
        notifyListeners();
      }
    } on PlatformException catch (e) {
      AppSnackbar.showSnackbarError('Error selecting files: ${e.message ?? e.code}');
    } catch (e) {
      AppSnackbar.showSnackbarError('Error selecting files. Please try again.');
    }
  }

  void clearSelectedFile(int index) {
    selectedFiles.removeAt(index);
    selectedFileTypes.removeAt(index);
    uploadedFiles.removeAt(index);
    notifyListeners();
  }

  void clearSelectedFiles() {
    selectedFiles.clear();
    selectedFileTypes.clear();
    notifyListeners();
  }

  void clearUploadedFiles() {
    uploadedFiles.clear();
    notifyListeners();
  }

  Future<void> uploadFiles(List<File> files, String? appId) async {
    if (files.isNotEmpty) {
      setMultiUploadingFileStatus(files.map((e) => e.path).toList(), true);
      var res = await uploadFilesServer(files, appId: appId);
      if (res != null) {
        uploadedFiles.addAll(res);
      } else {
        clearSelectedFiles();
        AppSnackbar.showSnackbarError('Failed to upload file, please try again later');
      }
      setMultiUploadingFileStatus(files.map((e) => e.path).toList(), false);
      notifyListeners();
    }
  }

  void removeLocalMessage(String id) {
    messages.removeWhere((m) => m.id == id);
    notifyListeners();
  }

  Future refreshMessages({bool dropdownSelected = false}) async {
    setLoadingMessages(true);
    if (SharedPreferencesUtil().cachedMessages.isNotEmpty) {
      setHasCachedMessages(true);
    }
    messages = await getMessagesFromServer(dropdownSelected: dropdownSelected);
    if (messages.isEmpty) {
      messages = SharedPreferencesUtil().cachedMessages;
    } else {
      SharedPreferencesUtil().cachedMessages = messages;
      setHasCachedMessages(true);
    }
    setLoadingMessages(false);
    notifyListeners();
  }

  void setMessagesFromCache() {
    if (SharedPreferencesUtil().cachedMessages.isNotEmpty) {
      setHasCachedMessages(true);
      messages = SharedPreferencesUtil().cachedMessages;
    }
    notifyListeners();
  }

  Future<List<ServerMessage>> getMessagesFromServer({bool dropdownSelected = false}) async {
    if (!hasCachedMessages) {
      firstTimeLoadingText = 'Reading your memories...';
      notifyListeners();
    }
    setLoadingMessages(true);
    var mes = await getMessagesServer(
      pluginId: appProvider?.selectedChatAppId,
      dropdownSelected: dropdownSelected,
    );
    if (!hasCachedMessages) {
      firstTimeLoadingText = 'Learning from your memories...';
      notifyListeners();
    }
    messages = mes;
    setLoadingMessages(false);
    notifyListeners();
    return messages;
  }

  Future setMessageNps(ServerMessage message, int value) async {
    await setMessageResponseRating(message.id, value);
    message.askForNps = false;
    notifyListeners();
  }

  Future clearChat() async {
    setClearingChat(true);
    var mes = await clearChatServer(pluginId: appProvider?.selectedChatAppId);
    messages = mes;
    setClearingChat(false);
    notifyListeners();
  }

  void addMessageLocally(String messageText) {
    List<String> fileIds = uploadedFiles.map((e) => e.id).toList();
    var appId = appProvider?.selectedChatAppId;
    if (appId == 'no_selected') {
      appId = null;
    }
    var message = ServerMessage(
      const Uuid().v4(),
      DateTime.now(),
      messageText,
      MessageSender.human,
      MessageType.text,
      appId,
      false,
      List.from(uploadedFiles),
      fileIds,
      [],
    );
    if (messages.firstWhereOrNull((m) => m.id == message.id) != null) {
      return;
    }
    messages.insert(0, message);
    notifyListeners();
  }

  void addMessage(ServerMessage message) {
    if (messages.firstWhereOrNull((m) => m.id == message.id) != null) {
      return;
    }
    messages.insert(0, message);
    notifyListeners();
  }

  Future sendVoiceMessageStreamToServer(List<List<int>> audioBytes, {Function? onFirstChunkRecived, BleAudioCodec? codec}) async {
    var file = await FileUtils.saveAudioBytesToTempFile(
      audioBytes,
      DateTime.now().millisecondsSinceEpoch ~/ 1000 - (audioBytes.length / 100).ceil(),
      codec?.getFrameSize() ?? 160,
    );

    var currentAppId = appProvider?.selectedChatAppId;
    if (currentAppId == 'no_selected') {
      currentAppId = null;
    }
    String chatTargetId = currentAppId ?? 'omi';
    App? targetApp = currentAppId != null ? appProvider?.apps.firstWhereOrNull((app) => app.id == currentAppId) : null;
    bool isPersonaChat = targetApp != null ? !targetApp.isNotPersona() : false;

    MixpanelManager().chatVoiceInputUsed(
      chatTargetId: chatTargetId,
      isPersonaChat: isPersonaChat,
    );

    setShowTypingIndicator(true);
    var message = ServerMessage.empty();
    messages.insert(0, message);
    notifyListeners();

    try {
      bool firstChunkRecieved = false;
      await for (var chunk in sendVoiceMessageStreamServer([file])) {
        if (!firstChunkRecieved && [MessageChunkType.data, MessageChunkType.done].contains(chunk.type)) {
          firstChunkRecieved = true;
          if (onFirstChunkRecived != null) {
            onFirstChunkRecived();
          }
        }

        if (chunk.type == MessageChunkType.think) {
          message.thinkings.add(chunk.text);
          notifyListeners();
          continue;
        }

        if (chunk.type == MessageChunkType.data) {
          message.text += chunk.text;
          notifyListeners();
          continue;
        }

        if (chunk.type == MessageChunkType.done) {
          message = chunk.message!;
          messages[0] = message;
          notifyListeners();
          continue;
        }

        if (chunk.type == MessageChunkType.message) {
          messages.insert(1, chunk.message!);
          notifyListeners();
          continue;
        }

        if (chunk.type == MessageChunkType.error) {
          message.text = chunk.text;
          notifyListeners();
          continue;
        }
      }
    } catch (e) {
      message.text = ServerMessageChunk.failedMessage().text;
      notifyListeners();
    }

    setShowTypingIndicator(false);
  }

  Future sendMessageStreamToServer(String text) async {
    setShowTypingIndicator(true);
    var currentAppId = appProvider?.selectedChatAppId;
    if (currentAppId == 'no_selected') {
      currentAppId = null;
    }

    String chatTargetId = currentAppId ?? 'omi';
    App? targetApp = currentAppId != null ? appProvider?.apps.firstWhereOrNull((app) => app.id == currentAppId) : null;
    bool isPersonaChat = targetApp != null ? !targetApp.isNotPersona() : false;

    MixpanelManager().chatMessageSent(
      message: text,
      includesFiles: uploadedFiles.isNotEmpty,
      numberOfFiles: uploadedFiles.length,
      chatTargetId: chatTargetId,
      isPersonaChat: isPersonaChat,
      isVoiceInput: _isNextMessageFromVoice,
    );
    _isNextMessageFromVoice = false;

    var message = ServerMessage.empty(appId: currentAppId);
    messages.insert(0, message);
    notifyListeners();
    List<String> fileIds = uploadedFiles.map((e) => e.id).toList();
    clearSelectedFiles();
    clearUploadedFiles();
    try {
      await for (var chunk in sendMessageStreamServer(text, appId: currentAppId, filesId: fileIds)) {
        if (chunk.type == MessageChunkType.think) {
          message.thinkings.add(chunk.text);
          notifyListeners();
          continue;
        }

        if (chunk.type == MessageChunkType.data) {
          message.text += chunk.text;
          // Add haptic feedback for each character chunk received during streaming
          if (chunk.text.isNotEmpty) {
            HapticFeedback.lightImpact();
          }
          notifyListeners();
          continue;
        }

        if (chunk.type == MessageChunkType.done) {
          message = chunk.message!;
          messages[0] = message;
          notifyListeners();
          continue;
        }

        if (chunk.type == MessageChunkType.error) {
          message.text = chunk.text;
          notifyListeners();
          continue;
        }
      }
    } catch (e) {
      message.text = ServerMessageChunk.failedMessage().text;
      notifyListeners();
    }

    setShowTypingIndicator(false);
  }

  Future sendInitialAppMessage(App? app) async {
    setSendingMessage(true);
    ServerMessage message = await getInitialAppMessage(app?.id);
    addMessage(message);
    setSendingMessage(false);
    notifyListeners();
  }

  App? messageSenderApp(String? appId) {
    return appProvider?.apps.firstWhereOrNull((p) => p.id == appId);
  }
}<|MERGE_RESOLUTION|>--- conflicted
+++ resolved
@@ -3,10 +3,7 @@
 import 'package:collection/collection.dart';
 import 'package:file_picker/file_picker.dart';
 import 'package:flutter/foundation.dart';
-<<<<<<< HEAD
 import 'package:flutter/material.dart';
-=======
->>>>>>> 882e6c68
 import 'package:flutter/services.dart';
 import 'package:omi/backend/http/api/messages.dart';
 import 'package:omi/backend/http/api/users.dart';
@@ -194,19 +191,6 @@
   }
 
   void selectFile() async {
-<<<<<<< HEAD
-    var res = await FilePicker.platform.pickFiles(type: FileType.custom, allowMultiple: true, allowedExtensions: ['jpeg', 'md', 'pdf', 'gif', 'doc', 'png', 'pptx', 'txt', 'xlsx', 'webp']);
-    if (res != null) {
-      List<File> files = [];
-      for (var r in res.files) {
-        files.add(File(r.path!));
-      }
-      if (files.isNotEmpty) {
-        selectedFiles.addAll(files);
-        selectedFileTypes.addAll(res.files.map((e) => 'file'));
-        await uploadFiles(files, appProvider?.selectedChatAppId);
-      }
-=======
     if (selectedFiles.length >= 4) {
       AppSnackbar.showSnackbarError('You can only select up to 4 files');
       return;
@@ -229,7 +213,6 @@
             files.add(File(r.path!));
           }
         }
->>>>>>> 882e6c68
 
         if (files.isNotEmpty) {
           selectedFiles.addAll(files);
