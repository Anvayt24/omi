--- conflicted
+++ resolved
@@ -49,23 +49,16 @@
                     'quantity': 1,
                 },
             ],
-<<<<<<< HEAD
             'mode': 'subscription',
             'success_url': success_url,
             'cancel_url': cancel_url,
+            'allow_promotion_codes': True,
         }
         
         if idempotency_key:
             session_params['idempotency_key'] = idempotency_key
             
         checkout_session = stripe.checkout.Session.create(**session_params)
-=======
-            mode='subscription',
-            success_url=success_url,
-            cancel_url=cancel_url,
-            allow_promotion_codes=True,
-        )
->>>>>>> 7d168b3a
         return checkout_session
     except Exception as e:
         print(f"Error creating checkout session: {e}")
