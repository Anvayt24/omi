--- conflicted
+++ resolved
@@ -106,17 +106,12 @@
 
         return get_transcript_structure(conversation.get_transcript(False), conversation.started_at, language_code, tz), False
     except Exception as e:
-<<<<<<< HEAD
         # Keep error logging for debugging
         import traceback
         traceback.print_exc()
         if retries == 2:
             raise HTTPException(status_code=500, detail="Error processing conversation, please try again later")
         return _get_structured(uid, language_code, conversation, force_process, retries + 1)
-=======
-        print(e)
-        raise HTTPException(status_code=500, detail="Error processing conversation, please try again later")
->>>>>>> 1c2a5052
 
 
 def _get_conversation_obj(uid: str, structured: Structured,
@@ -281,7 +276,6 @@
     threads = []
 
     def execute_app(app):
-<<<<<<< HEAD
         # Handle both transcript and photo descriptions
         transcript = conversation.get_transcript(False)
         
@@ -303,9 +297,7 @@
             content_for_app = ""
         
         result = get_app_result(content_for_app, app).strip()
-=======
-        result = get_app_result(conversation.get_transcript(False), app, language_code=language_code).strip()
->>>>>>> 1c2a5052
+
         conversation.apps_results.append(AppResult(app_id=app.id, content=result))
         if not is_reprocess:
             record_app_usage(uid, app.id, UsageHistoryType.memory_created_prompt, conversation_id=conversation.id)
