--- conflicted
+++ resolved
@@ -147,7 +147,6 @@
 
 
 # ********************************
-<<<<<<< HEAD
 # ************ TESTER ************
 # ********************************
 
@@ -182,7 +181,9 @@
 def is_tester_db(uid: str) -> bool:
     app_ref = db.collection('testers').document(uid)
     return app_ref.get().exists
-=======
+
+  
+# ********************************
 # *********** APPS USAGE *********
 # ********************************
 
@@ -202,4 +203,3 @@
     }
     db.collection('plugins').document(app_id).collection('usage_history').document(memory_id or message_id).set(data)
     return data
->>>>>>> 89684d65
