import uuid
import re
import base64
import threading
from datetime import datetime, timezone
from typing import List, Optional
from pathlib import Path

from fastapi import APIRouter, Depends, HTTPException, UploadFile, File
from fastapi.responses import StreamingResponse
from multipart.multipart import shutil

import database.chat as chat_db
from database.apps import record_app_usage
from models.app import App, UsageHistoryType
from models.chat import (
    ChatSession,
    Message,
    SendMessageRequest,
    MessageSender,
    ResponseMessage,
    MessageConversation,
    FileChat,
)
from models.conversation import Conversation
from routers.sync import retrieve_file_paths, decode_files_to_wav
from utils.apps import get_available_app_by_id
from utils.chat import (
    process_voice_message_segment,
    process_voice_message_segment_stream,
    transcribe_voice_message_segment,
)
from utils.llm.persona import initial_persona_chat_message
from utils.llm.chat import initial_chat_message
<<<<<<< HEAD
from utils.llm.title_generation import generate_thread_title
from utils.llm.chat_processing import process_chat_message_for_insights
=======
>>>>>>> 4c281756
from utils.other import endpoints as auth, storage
from utils.other.chat_file import FileChatTool
from utils.retrieval.graph import execute_graph_chat, execute_graph_chat_stream, execute_persona_chat_stream

router = APIRouter()
fc = FileChatTool()


def filter_messages(messages, app_id):
    print('filter_messages', len(messages), app_id)
    collected = []
    for message in messages:
        if message.sender == MessageSender.ai and message.plugin_id != app_id:
            break
        collected.append(message)
    print('filter_messages output:', len(collected))
    return collected


def acquire_chat_session(uid: str, app_id: Optional[str] = None):
    chat_session = chat_db.get_chat_session(uid, app_id=app_id)
    if chat_session is None:
        cs = ChatSession(id=str(uuid.uuid4()), created_at=datetime.now(timezone.utc), plugin_id=app_id)
        chat_session = chat_db.add_chat_session(uid, cs.dict())
    return chat_session


@router.post('/v2/messages', tags=['chat'], response_model=ResponseMessage)
def send_message(
    data: SendMessageRequest,
    plugin_id: Optional[str] = None,
    app_id: Optional[str] = None,
    uid: str = Depends(auth.get_current_user_uid),
):
    compat_app_id = app_id or plugin_id
    print('send_message', data.text, compat_app_id, uid)

    if compat_app_id in ['null', '']:
        compat_app_id = None

    # get chat session
    chat_session = chat_db.get_chat_session(uid, app_id=compat_app_id)
    chat_session = ChatSession(**chat_session) if chat_session else None

    message = Message(
        id=str(uuid.uuid4()),
        text=data.text,
        created_at=datetime.now(timezone.utc),
        sender='human',
        type='text',
        app_id=compat_app_id,
    )
    if data.file_ids is not None:
        new_file_ids = fc.retrieve_new_file(data.file_ids)
        if chat_session:
            new_file_ids = chat_session.retrieve_new_file(data.file_ids)
            chat_session.add_file_ids(data.file_ids)
            chat_db.add_files_to_chat_session(uid, chat_session.id, data.file_ids)

        if len(new_file_ids) > 0:
            message.files_id = new_file_ids
            files = chat_db.get_chat_files(uid, new_file_ids)
            files = [FileChat(**f) if f else None for f in files]
            message.files = files
            fc.add_files(new_file_ids)

    if chat_session:
        message.chat_session_id = chat_session.id
        chat_db.add_message_to_chat_session(uid, chat_session.id, message.id)

    chat_db.add_message(uid, message.dict())

<<<<<<< HEAD
    # Process human message for insights (memories/todos) - non-blocking
    if message.sender == MessageSender.human:
        print(f"🧠 Starting insights processing for human message: {message.id}")
        threading.Thread(target=process_chat_message_for_insights, args=(uid, message, compat_app_id)).start()

    # For OMI app (compat_app_id is None), skip app lookup since OMI doesn't have an app record
    if compat_app_id is not None:
        app = get_available_app_by_id(compat_app_id, uid)
        app = App(**app) if app else None
    else:
        app = None  # OMI app - no app record needed
=======
    app = get_available_app_by_id(compat_app_id, uid)
    app = App(**app) if app else None
>>>>>>> 4c281756

    app_id_from_app = app.id if app else None

    # Fetch messages from the specific chat session for proper thread context
    session_id_for_query = chat_session.id if chat_session else None

    messages = list(
        reversed(
            [
                Message(**msg)
                for msg in chat_db.get_messages(
                    uid, limit=10, app_id=compat_app_id, chat_session_id=session_id_for_query
                )
            ]
        )
    )

    def process_message(response: str, callback_data: dict):
        memories = callback_data.get('memories_found', [])
        ask_for_nps = callback_data.get('ask_for_nps', False)

        # cited extraction
        cited_conversation_idxs = {int(i) for i in re.findall(r'\[(\d+)\]', response)}
        if len(cited_conversation_idxs) > 0:
            response = re.sub(r'\[\d+\]', '', response)
        memories = [memories[i - 1] for i in cited_conversation_idxs if 0 < i and i <= len(memories)]

        memories_id = []
        # check if the items in the conversations list are dict
        if memories:
            converted_memories = []
            for m in memories[:5]:
                if isinstance(m, dict):
                    converted_memories.append(Conversation(**m))
                else:
                    converted_memories.append(m)
            memories_id = [m.id for m in converted_memories]

        # Create AI message
        ai_message = Message(
            id=str(uuid.uuid4()),
            text=response,
            created_at=datetime.now(timezone.utc),
            sender='ai',
            app_id=app_id_from_app,
            type='text',
            memories_id=memories_id,
        )
        if chat_session:
            ai_message.chat_session_id = chat_session.id
            chat_db.add_message_to_chat_session(uid, chat_session.id, ai_message.id)

        chat_db.add_message(uid, ai_message.dict())
        ai_message.memories = [MessageConversation(**m) for m in (memories if len(memories) < 5 else memories[:5])]
        if app_id:
            record_app_usage(uid, app_id, UsageHistoryType.chat_message_sent, message_id=ai_message.id)

        # Create ResponseMessage with structured citations
        response_message = ResponseMessage(
            **ai_message.dict(),
            ask_for_nps=ask_for_nps,
        )

        return response_message, ask_for_nps

    async def generate_stream():
        callback_data = {}
        async for chunk in execute_graph_chat_stream(
            uid,
            messages,
            app,
            cited=True,
            callback_data=callback_data,
            chat_session=chat_session,
        ):
            if chunk:
                msg = chunk.replace("\n", "__CRLF__")
                yield f'{msg}\n\n'
            else:
                response = callback_data.get('answer')
                if response:
                    response_message, ask_for_nps = process_message(response, callback_data)
                    # response_message is already a ResponseMessage with citations included
                    encoded_data = base64.b64encode(bytes(response_message.model_dump_json(), 'utf-8')).decode('utf-8')
                    yield f"done: {encoded_data}\n\n"

    return StreamingResponse(generate_stream(), media_type="text/event-stream")


@router.post('/v2/messages/{message_id}/report', tags=['chat'], response_model=dict)
def report_message(message_id: str, uid: str = Depends(auth.get_current_user_uid)):
    message, msg_doc_id = chat_db.get_message(uid, message_id)
    if message is None:
        raise HTTPException(status_code=404, detail='Message not found')
    if message.sender != 'ai':
        raise HTTPException(status_code=400, detail='Only AI messages can be reported')
    if message.reported:
        raise HTTPException(status_code=400, detail='Message already reported')
    chat_db.report_message(uid, msg_doc_id)
    return {'message': 'Message reported'}


@router.delete('/v2/messages', tags=['chat'], response_model=Message)
def clear_chat_messages(
    app_id: Optional[str] = None, plugin_id: Optional[str] = None, uid: str = Depends(auth.get_current_user_uid)
):
    compat_app_id = app_id or plugin_id
    if compat_app_id in ['null', '']:
        compat_app_id = None

    # get current chat session
    chat_session = chat_db.get_chat_session(uid, app_id=compat_app_id)
    chat_session_id = chat_session['id'] if chat_session else None

    err = chat_db.clear_chat(uid, app_id=compat_app_id, chat_session_id=chat_session_id)
    if err:
        raise HTTPException(status_code=500, detail='Failed to clear chat')

    # clean thread chat file
    fc_tool = FileChatTool()
    fc_tool.cleanup(uid)

    # clear session
    if chat_session_id is not None:
        chat_db.delete_chat_session(uid, chat_session_id)

    return initial_message_util(uid, compat_app_id)


def initial_message_util(uid: str, app_id: Optional[str] = None):
    print('initial_message_util', app_id)

    # init chat session
    chat_session = acquire_chat_session(uid, app_id=app_id)

    prev_messages = list(reversed(chat_db.get_messages(uid, limit=5, app_id=app_id)))
    print('initial_message_util returned', len(prev_messages), 'prev messages for', app_id)

    app = get_available_app_by_id(app_id, uid)
    app = App(**app) if app else None

    # persona
    text: str
    if app and app.is_a_persona():
        text = initial_persona_chat_message(uid, app, prev_messages)
    else:
        prev_messages_str = ''
        if prev_messages:
            prev_messages_str = 'Previous conversation history:\n'
            prev_messages_str += Message.get_messages_as_string([Message(**msg) for msg in prev_messages])
        print('initial_message_util', len(prev_messages_str), app_id)
        text = initial_chat_message(uid, app, prev_messages_str)

    ai_message = Message(
        id=str(uuid.uuid4()),
        text=text,
        created_at=datetime.now(timezone.utc),
        sender='ai',
        app_id=app_id,
        from_external_integration=False,
        type='text',
        memories_id=[],
        chat_session_id=chat_session['id'],
    )
    chat_db.add_message(uid, ai_message.dict())
    chat_db.add_message_to_chat_session(uid, chat_session['id'], ai_message.id)
    return ai_message


@router.post('/v2/initial-message', tags=['chat'], response_model=Message)
def create_initial_message(
    app_id: Optional[str] = None, plugin_id: Optional[str] = None, uid: str = Depends(auth.get_current_user_uid)
):
    compat_app_id = app_id or plugin_id
    return initial_message_util(uid, compat_app_id)


@router.get('/v2/messages', response_model=List[Message], tags=['chat'])
def get_messages(
    plugin_id: Optional[str] = None, app_id: Optional[str] = None, uid: str = Depends(auth.get_current_user_uid)
):
    compat_app_id = app_id or plugin_id
    if compat_app_id in ['null', '']:
        compat_app_id = None

    chat_session = chat_db.get_chat_session(uid, app_id=compat_app_id)
    chat_session_id = chat_session['id'] if chat_session else None

    messages = chat_db.get_messages(
        uid, limit=100, include_conversations=True, app_id=compat_app_id, chat_session_id=chat_session_id
    )
    print('get_messages', len(messages), compat_app_id)
    if not messages:
        return [initial_message_util(uid, compat_app_id)]
    return messages


<<<<<<< HEAD
# **************************************
# ********** CHAT SESSIONS *************
# **************************************


@router.get('/v2/chat-sessions', response_model=List[ChatSession], tags=['chat'])
def list_chat_sessions(app_id: Optional[str] = None, uid: str = Depends(auth.get_current_user_uid)):
    """List all chat sessions for a specific app or all sessions if app_id is None."""
    sessions = chat_db.get_chat_sessions(uid, app_id)
    return [ChatSession(**session) for session in sessions]


@router.post('/v2/chat-sessions', response_model=ChatSession, tags=['chat'])
def create_chat_session(data: CreateSessionRequest, uid: str = Depends(auth.get_current_user_uid)):
    """Create a new chat session for a specific app."""
    session = chat_db.create_chat_session(uid, data.app_id, data.title)
    return ChatSession(**session)


@router.delete('/v2/chat-sessions/{session_id}', tags=['chat'])
def delete_chat_session(session_id: str, uid: str = Depends(auth.get_current_user_uid)):
    """Delete a specific chat session."""
    # Verify session exists and belongs to user
    session = chat_db.get_chat_session_by_id(uid, session_id)
    if not session:
        raise HTTPException(status_code=404, detail='Chat session not found')

    # Delete the session
    chat_db.delete_chat_session(uid, session_id)
    return {"status": "ok"}


@router.post('/v2/chat-sessions/{session_id}/generate-title', tags=['chat'])
def generate_chat_session_title(
    session_id: str, data: GenerateTitleRequest, uid: str = Depends(auth.get_current_user_uid)
):
    """Generate a title for a chat session based on the first message."""
    # Verify session exists and belongs to user
    session = chat_db.get_chat_session_by_id(uid, session_id)
    if not session:
        raise HTTPException(status_code=404, detail='Chat session not found')

    # Generate title using LLM
    try:
        generated_title = generate_thread_title(data.first_message)

        # Update the session with the new title
        success = chat_db.update_chat_session_title(uid, session_id, generated_title)
        if not success:
            raise HTTPException(status_code=500, detail='Failed to update session title')

        return {"title": generated_title, "status": "success"}

    except Exception as e:
        print(f"Error generating title: {e}")
        raise HTTPException(status_code=500, detail='Failed to generate title')


@router.post('/v2/messages/{message_id}/process-insights', tags=['chat'])
def process_message_for_insights(
    message_id: str, app_id: Optional[str] = None, uid: str = Depends(auth.get_current_user_uid)
):
    """
    Process a chat message through memories/todos/trends extraction pipeline.
    Only processes human messages for insights generation.
    """
    try:
        # Get the message from database
        result = chat_db.get_message(uid, message_id)
        if not result:
            raise HTTPException(status_code=404, detail='Message not found')

        message_obj, doc_id = result

        # Process through insights pipeline (async - doesn't block response)
        threading.Thread(target=process_chat_message_for_insights, args=(uid, message_obj, app_id)).start()

        return {"status": "processing", "message": "Insights extraction started"}

    except Exception as e:
        print(f"Error starting message insights processing: {e}")
        raise HTTPException(status_code=500, detail='Failed to start insights processing')


=======
>>>>>>> 4c281756
@router.post("/v2/voice-messages")
async def create_voice_message_stream(
    files: List[UploadFile] = File(...), uid: str = Depends(auth.get_current_user_uid)
):
    # wav
    paths = retrieve_file_paths(files, uid)
    if len(paths) == 0:
        raise HTTPException(status_code=400, detail='Paths is invalid')

    wav_paths = decode_files_to_wav(paths)
    if len(wav_paths) == 0:
        raise HTTPException(status_code=400, detail='Wav path is invalid')

    # process
    async def generate_stream():
        async for chunk in process_voice_message_segment_stream(list(wav_paths)[0], uid):
            yield chunk

    return StreamingResponse(generate_stream(), media_type="text/event-stream")


@router.post("/v2/voice-message/transcribe")
async def transcribe_voice_message(files: List[UploadFile] = File(...), uid: str = Depends(auth.get_current_user_uid)):
    # Check if files are empty
    if not files or len(files) == 0:
        raise HTTPException(status_code=400, detail='No files provided')

    wav_paths = []
    other_file_paths = []

    # Process all files in a single loop
    for file in files:
        if file.filename.lower().endswith('.wav'):
            # For WAV files, save directly to a temporary path
            temp_path = f"/tmp/{uid}_{uuid.uuid4()}.wav"
            with open(temp_path, "wb") as buffer:
                shutil.copyfileobj(file.file, buffer)
            wav_paths.append(temp_path)
        else:
            # For other files, collect paths for later conversion
            path = retrieve_file_paths([file], uid)
            if path:
                other_file_paths.extend(path)

    # Convert other files to WAV if needed
    if other_file_paths:
        converted_wav_paths = decode_files_to_wav(other_file_paths)
        if converted_wav_paths:
            wav_paths.extend(converted_wav_paths)

    # Process all WAV files
    for wav_path in wav_paths:
        transcript = transcribe_voice_message_segment(wav_path)

        # Clean up temporary WAV files created directly
        if wav_path.startswith(f"/tmp/{uid}_"):
            try:
                Path(wav_path).unlink()
            except:
                pass

        # If we got a transcript, return it
        if transcript:
            return {"transcript": transcript}

    # If we got here, no transcript was produced
    raise HTTPException(status_code=400, detail='Failed to transcribe audio')


@router.post('/v2/files', response_model=List[FileChat], tags=['chat'])
def upload_file_chat(files: List[UploadFile] = File(...), uid: str = Depends(auth.get_current_user_uid)):
    thumbs_name = []
    files_chat = []
    for file in files:
        temp_file = Path(f"{file.filename}")
        with temp_file.open("wb") as buffer:
            shutil.copyfileobj(file.file, buffer)

        fc_tool = FileChatTool()
        result = fc_tool.upload(temp_file)

        thumb_name = result.get("thumbnail_name", "")
        if thumb_name != "":
            thumbs_name.append(thumb_name)

        filechat = FileChat(
            id=str(uuid.uuid4()),
            name=result.get("file_name", ""),
            mime_type=result.get("mime_type", ""),
            openai_file_id=result.get("file_id", ""),
            created_at=datetime.now(timezone.utc),
            thumb_name=thumb_name,
        )
        files_chat.append(filechat)

        # cleanup temp_file
        temp_file.unlink()

    if len(thumbs_name) > 0:
        thumbs_path = storage.upload_multi_chat_files(thumbs_name, uid)
        for fc in files_chat:
            if not fc.is_image():
                continue
            thumb_path = thumbs_path.get(fc.thumb_name, "")
            fc.thumbnail = thumb_path
            # cleanup file thumb
            thumb_file = Path(fc.thumb_name)
            thumb_file.unlink()

    # save db
    files_chat_dict = [fc.dict() for fc in files_chat]

    chat_db.add_multi_files(uid, files_chat_dict)

    response = [fc.dict() for fc in files_chat]

    return response


# CLEANUP: Remove after new app goes to prod ----------------------------------------------------------


@router.post('/v1/files', response_model=List[FileChat], tags=['chat'])
def upload_file_chat(files: List[UploadFile] = File(...), uid: str = Depends(auth.get_current_user_uid)):
    thumbs_name = []
    files_chat = []
    for file in files:
        temp_file = Path(f"{file.filename}")
        with temp_file.open("wb") as buffer:
            shutil.copyfileobj(file.file, buffer)

        fc_tool = FileChatTool()
        result = fc_tool.upload(temp_file)

        thumb_name = result.get("thumbnail_name", "")
        if thumb_name != "":
            thumbs_name.append(thumb_name)

        filechat = FileChat(
            id=str(uuid.uuid4()),
            name=result.get("file_name", ""),
            mime_type=result.get("mime_type", ""),
            openai_file_id=result.get("file_id", ""),
            created_at=datetime.now(timezone.utc),
            thumb_name=thumb_name,
        )
        files_chat.append(filechat)

        # cleanup temp_file
        temp_file.unlink()

    if len(thumbs_name) > 0:
        thumbs_path = storage.upload_multi_chat_files(thumbs_name, uid)
        for fc in files_chat:
            if not fc.is_image():
                continue
            thumb_path = thumbs_path.get(fc.thumb_name, "")
            fc.thumbnail = thumb_path
            # cleanup file thumb
            thumb_file = Path(fc.thumb_name)
            thumb_file.unlink()

    # save db
    files_chat_dict = [fc.dict() for fc in files_chat]

    chat_db.add_multi_files(uid, files_chat_dict)

    response = [fc.dict() for fc in files_chat]

    return response


@router.post('/v1/messages/{message_id}/report', tags=['chat'], response_model=dict)
def report_message(message_id: str, uid: str = Depends(auth.get_current_user_uid)):
    message, msg_doc_id = chat_db.get_message(uid, message_id)
    if message is None:
        raise HTTPException(status_code=404, detail='Message not found')
    if message.sender != 'ai':
        raise HTTPException(status_code=400, detail='Only AI messages can be reported')
    if message.reported:
        raise HTTPException(status_code=400, detail='Message already reported')
    chat_db.report_message(uid, msg_doc_id)
    return {'message': 'Message reported'}


@router.delete('/v1/messages', tags=['chat'], response_model=Message)
def clear_chat_messages(
    plugin_id: Optional[str] = None, app_id: Optional[str] = None, uid: str = Depends(auth.get_current_user_uid)
):
    compat_app_id = app_id or plugin_id
    if compat_app_id in ['null', '']:
        compat_app_id = None

    # get current chat session
    chat_session = chat_db.get_chat_session(uid, app_id=compat_app_id)
    chat_session_id = chat_session['id'] if chat_session else None

    err = chat_db.clear_chat(uid, app_id=compat_app_id, chat_session_id=chat_session_id)
    if err:
        raise HTTPException(status_code=500, detail='Failed to clear chat')

    # clean thread chat file
    fc_tool = FileChatTool()
    fc_tool.cleanup(uid)

    # clear session
    if chat_session_id is not None:
        chat_db.delete_chat_session(uid, chat_session_id)

    return initial_message_util(uid, compat_app_id)


@router.post("/v1/voice-message/transcribe")
async def transcribe_voice_message(files: List[UploadFile] = File(...), uid: str = Depends(auth.get_current_user_uid)):
    # Check if files are empty
    if not files or len(files) == 0:
        raise HTTPException(status_code=400, detail='No files provided')

    wav_paths = []
    other_file_paths = []

    # Process all files in a single loop
    for file in files:
        if file.filename.lower().endswith('.wav'):
            # For WAV files, save directly to a temporary path
            temp_path = f"/tmp/{uid}_{uuid.uuid4()}.wav"
            with open(temp_path, "wb") as buffer:
                shutil.copyfileobj(file.file, buffer)
            wav_paths.append(temp_path)
        else:
            # For other files, collect paths for later conversion
            path = retrieve_file_paths([file], uid)
            if path:
                other_file_paths.extend(path)

    # Convert other files to WAV if needed
    if other_file_paths:
        converted_wav_paths = decode_files_to_wav(other_file_paths)
        if converted_wav_paths:
            wav_paths.extend(converted_wav_paths)

    # Process all WAV files
    for wav_path in wav_paths:
        transcript = transcribe_voice_message_segment(wav_path)

        # Clean up temporary WAV files created directly
        if wav_path.startswith(f"/tmp/{uid}_"):
            try:
                Path(wav_path).unlink()
            except:
                pass

        # If we got a transcript, return it
        if transcript:
            return {"transcript": transcript}

    # If we got here, no transcript was produced
    raise HTTPException(status_code=400, detail='Failed to transcribe audio')


@router.post('/v1/initial-message', tags=['chat'], response_model=Message)
def create_initial_message(
    plugin_id: Optional[str] = None, app_id: Optional[str] = None, uid: str = Depends(auth.get_current_user_uid)
):
    compat_app_id = app_id or plugin_id
    return initial_message_util(uid, compat_app_id)<|MERGE_RESOLUTION|>--- conflicted
+++ resolved
@@ -32,11 +32,10 @@
 )
 from utils.llm.persona import initial_persona_chat_message
 from utils.llm.chat import initial_chat_message
-<<<<<<< HEAD
+
 from utils.llm.title_generation import generate_thread_title
 from utils.llm.chat_processing import process_chat_message_for_insights
-=======
->>>>>>> 4c281756
+
 from utils.other import endpoints as auth, storage
 from utils.other.chat_file import FileChatTool
 from utils.retrieval.graph import execute_graph_chat, execute_graph_chat_stream, execute_persona_chat_stream
@@ -109,7 +108,7 @@
 
     chat_db.add_message(uid, message.dict())
 
-<<<<<<< HEAD
+
     # Process human message for insights (memories/todos) - non-blocking
     if message.sender == MessageSender.human:
         print(f"🧠 Starting insights processing for human message: {message.id}")
@@ -121,10 +120,7 @@
         app = App(**app) if app else None
     else:
         app = None  # OMI app - no app record needed
-=======
-    app = get_available_app_by_id(compat_app_id, uid)
-    app = App(**app) if app else None
->>>>>>> 4c281756
+
 
     app_id_from_app = app.id if app else None
 
@@ -322,7 +318,7 @@
     return messages
 
 
-<<<<<<< HEAD
+
 # **************************************
 # ********** CHAT SESSIONS *************
 # **************************************
@@ -407,8 +403,7 @@
         raise HTTPException(status_code=500, detail='Failed to start insights processing')
 
 
-=======
->>>>>>> 4c281756
+
 @router.post("/v2/voice-messages")
 async def create_voice_message_stream(
     files: List[UploadFile] = File(...), uid: str = Depends(auth.get_current_user_uid)
