--- conflicted
+++ resolved
@@ -76,14 +76,10 @@
   flutter_foreground_task: ^6.5.0
   deepgram_speech_to_text: ^2.1.1
   upgrader: ^10.3.0
-<<<<<<< HEAD
-  flutter_flavorizr: ^2.2.3
-=======
   workmanager:
     git:
       url: https://github.com/fluttercommunity/flutter_workmanager.git
       ref: b783000
->>>>>>> 5ebfe1c8
 
 dependency_overrides:
   http: ^1.2.1
@@ -101,7 +97,7 @@
   envied_generator: ^0.5.4+1
   build_runner: ^2.4.11
   objectbox_generator: any
-
+  flutter_flavorizr: ^2.2.3
 
 flutter_launcher_icons:
   android: true
